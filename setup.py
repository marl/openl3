import os
import sys
import gzip
import imp
from itertools import product
from setuptools import setup, find_packages

from urllib.request import urlretrieve

module_dir = 'openl3'
modalities = ['audio', 'image']
input_reprs = ['linear', 'mel128', 'mel256']
content_type = ['music', 'env']
model_version_str = 'v0_4_0'
weight_files = ['openl3_{}_{}_{}.h5'.format(*tup)
                for tup in product(modalities, input_reprs, content_type)]
base_url = 'https://github.com/marl/openl3/raw/models/'

if len(sys.argv) > 1 and sys.argv[1] == 'sdist':
    # exclude the weight files in sdist
    weight_files = []
else:
    # in all other cases, decompress the weights file if necessary
    for weight_file in weight_files:
        weight_path = os.path.join(module_dir, weight_file)
        if not os.path.isfile(weight_path):
            weight_fname = os.path.splitext(weight_file)[0]
            compressed_file = '{}-{}.h5.gz'.format(weight_fname, model_version_str)
            compressed_path = os.path.join(module_dir, compressed_file)
            if not os.path.isfile(compressed_file):
                print('Downloading weight file {} ...'.format(compressed_file))
                urlretrieve(base_url + compressed_file, compressed_path)
            print('Decompressing ...')
            with gzip.open(compressed_path, 'rb') as source:
                with open(weight_path, 'wb') as target:
                    target.write(source.read())
            print('Decompression complete')
            os.remove(compressed_path)
            print('Removing compressed file')

version = imp.load_source('openl3.version', os.path.join('openl3', 'version.py'))

with open('README.md') as file:
    long_description = file.read()

setup(
    name='openl3',
    version=version.version,
    description='Deep audio and image embeddings, based on Look, Listen, and Learn approach',
    long_description=long_description,
    long_description_content_type='text/markdown',
    url='https://github.com/marl/openl3',
    author='Jason Cramer, Ho-Hsiang Wu, Bea Steers, and Justin Salamon',
    author_email='jtcramer@nyu.edu',
    packages=find_packages(),
    entry_points={
        'console_scripts': ['openl3=openl3.cli:main'],
    },
    license='MIT',
    classifiers=[
        'Development Status :: 3 - Alpha',
        'License :: OSI Approved :: MIT License',
        "Intended Audience :: Developers",
        "Intended Audience :: Science/Research",
        'Topic :: Multimedia :: Sound/Audio :: Analysis',
        'Programming Language :: Python :: 3',
        'Programming Language :: Python :: 3.6',
        'Programming Language :: Python :: 3.7',
        'Programming Language :: Python :: 3.8',
    ],
    keywords='deep audio embeddings machine listening learning tensorflow keras',
    project_urls={
        'Source': 'https://github.com/marl/openl3',
        'Tracker': 'https://github.com/marl/openl3/issues',
        'Documentation': 'https://readthedocs.org/projects/openl3/'
    },
    install_requires=[
        'tensorflow>=2.0.0',
        'numpy>=1.13.0',
        'scipy>=0.19.1',
        'kapre>=0.3.5',
        'soundfile>=0.9.0.post1',
        'resampy>=0.2.1,<0.3.0',
        'h5py>=2.7.0,<3.0.0',
        'moviepy>=1.0.0',
<<<<<<< HEAD
        'scikit-image>=0.14.3,<0.15.0',
        'librosa>=0.7.2',  # version limit from kapre
=======
        'scikit-image>=0.14.3'
>>>>>>> 56088583
    ],
    extras_require={
        'docs': [
                'sphinx==1.2.3',  # autodoc was broken in 1.3.1
                'sphinxcontrib-napoleon',
                'sphinx_rtd_theme',
                'numpydoc',
            ],
        'tests': []
    },
    package_data={
        'openl3': weight_files
    },
)<|MERGE_RESOLUTION|>--- conflicted
+++ resolved
@@ -83,12 +83,8 @@
         'resampy>=0.2.1,<0.3.0',
         'h5py>=2.7.0,<3.0.0',
         'moviepy>=1.0.0',
-<<<<<<< HEAD
-        'scikit-image>=0.14.3,<0.15.0',
+        'scikit-image>=0.14.3'
         'librosa>=0.7.2',  # version limit from kapre
-=======
-        'scikit-image>=0.14.3'
->>>>>>> 56088583
     ],
     extras_require={
         'docs': [
